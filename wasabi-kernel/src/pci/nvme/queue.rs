//! Data structures and functions for using NVME Command Queues.
//!
//! The specification documents can be found at https://nvmexpress.org/specifications/
//! specifically: NVM Express Base Specification

use core::{hint::spin_loop, ops::Add};

use alloc::{collections::VecDeque, vec::Vec};
use derive_where::derive_where;
use shared::{math::WrappingValue, sync::lockcell::LockCell};
use thiserror::Error;
use volatile::{access::WriteOnly, Volatile};
use x86_64::{
    structures::paging::{Mapper, Page, PageSize, PageTableFlags, PhysFrame, Size4KiB},
    PhysAddr,
};

use crate::{
    map_page,
    mem::{
        frame_allocator::WasabiFrameAllocator, page_allocator::PageAllocator,
        page_table::KERNEL_PAGE_TABLE, ptr::UntypedPtr, MemError,
    },
};

use super::{
    CommandIdentifier, CommonCommand, CommonCompletionEntry, NVMEControllerError,
    COMPLETION_COMMAND_ENTRY_SIZE, SUBMISSION_COMMAND_ENTRY_SIZE,
};

#[allow(unused_imports)]
use crate::{todo_error, todo_warn};
#[allow(unused_imports)]
use log::{debug, info, trace, warn};

#[repr(transparent)]
#[derive(Debug, Copy, Clone, PartialEq, Eq, Default, PartialOrd, Ord)]
pub struct QueueIdentifier(pub(super) u16);

impl QueueIdentifier {
    pub fn as_u16(self) -> u16 {
        self.0
    }

    pub fn checked_add(self, rhs: u16) -> Option<Self> {
        self.0.checked_add(rhs).map(|v| Self(v))
    }
}

impl Add<u16> for QueueIdentifier {
    type Output = QueueIdentifier;

    fn add(self, rhs: u16) -> Self::Output {
        QueueIdentifier(self.0 + rhs)
    }
}

/// A data structure giving access to an NVME command queue.
///
/// This supports both admin and io command sets, although
/// a single instance will only support either and not both.
///
/// # Safety
///
/// Before this is constructed a corresponding queue has to be allocated
/// on the NVME controller. This should normally be done using
/// [NVMEController::allocate_io_queues].
/// The [NVMEController] must ensure that the queue on the nvme device is disabled
/// before this is dropped.
#[derive_where(Debug)]
pub struct CommandQueue {
    id: QueueIdentifier,

    pub(super) submission_queue_size: u16,
    pub(super) submission_queue_paddr: PhysAddr,
    pub(super) submission_queue_ptr: UntypedPtr,

    /// dorbell that is written to to inform the controller that
    /// new command entries have been submited
    #[derive_where(skip)]
    pub(super) submission_queue_tail_doorbell: Volatile<&'static mut u32, WriteOnly>,
    /// The last submission entry index we notified the controller about.
    ///
    /// This diferes from [CommandQueue::submission_queue_tail_local]
    /// in that the local version is updated when [CommandQueue::submit] is
    /// called - when we write the command entry.
    /// This is updated when [CommandQueue::flush] is called - when we inform
    /// the controller about the submitted command entries via the doorbell.
    ///
    /// See: NVMe Base Spec: 3.3.1.5: Full Queue
    ///
    /// [CommandQueue::submission_queue_tail_doorbell] is writeonly
    /// so we keep a copy of the value here
    submission_queue_tail: u16,
    /// the last entry read by the controller.
    ///
    /// this value is set by the controller in each completion entry.
    submission_queue_head: u16,

    /// Indicates the index of the next "solt" to write a command entry
    /// in order to submit it to the controller. The slot is only free
    /// if the head is sufficiently ahead of the tail.
    submission_queue_tail_local: WrappingValue<u16>,

    pub(super) completion_queue_size: u16,
    pub(super) completion_queue_paddr: PhysAddr,
    pub(super) completion_queue_ptr: UntypedPtr,

    /// dorbell that is written to to inform the controller that
    /// completion entries have been read, freeing the slots
    /// for the controller to fill with new completion entries
    #[derive_where(skip)]
    pub(super) completion_queue_head_doorbell: Volatile<&'static mut u32, WriteOnly>,

    /// the next entry to read from this completion queue.
    ///
    /// [CommandQueue::completion_queue_head_doorbell] is writeonly
    /// so we keep a copy of the value here.
    completion_queue_head: WrappingValue<u16>,

    /// The expected phase of the next completion entry.
    ///
    /// This starts out at `true` and switches every time the completion queue
    /// wraps around to the `0th` index
    completion_expected_phase: bool,

    /// Completion entries read from the controller
    ///
    /// We store completions that are polled from the controller here,
    /// so that they can be accessed by users of the [CommandQueue] without
    /// blocking incomming completions
    // TODO do I want some sort of max size restriction for this? How would that work?
    #[derive_where(skip)]
    completions: VecDeque<CommonCompletionEntry>,

    /// A unique id used to identify a command
    ///
    /// This value is both present on the submission and completion and needs to be unique
    /// within a queue.
    ///
    /// TODO the value of 0xffff should never be used
    next_command_identifier: u16,
}

impl CommandQueue {
    /// calculates the submission and completion doorbells for a [CommandQueue]
    ///
    /// # Arguments:
    /// * `doorbell_base`: An [UntypedPtr] to the first doorbell. This should
    ///         be in the properties at offset `0x1000`
    /// * `stride`: [Capabilites::doorbell_stride] for this controller
    /// * `queue_index`: The index of the queue, starting at 0 for the admin queu
    ///         and iterating through the I/O queues
    ///
    /// # Saftey:
    /// `doorbell_base` must be valid to write to for all queue doorbells up to
    /// `queue_index`.
    /// Caller must also ensure that no alias exists for the returned unique references
    pub(super) unsafe fn get_doorbells(
        doorbell_base: UntypedPtr,
        stride: isize,
        queue_index: QueueIdentifier,
    ) -> (
        Volatile<&'static mut u32, WriteOnly>,
        Volatile<&'static mut u32, WriteOnly>,
    ) {
        assert!(stride >= 4);

        let submission = doorbell_base.offset(queue_index.0 as isize * stride * 2);
        let completion = submission.offset(stride);

        trace!("doorbells: sub {:p}, comp {:p}", submission, completion);

        unsafe {
            // Safety: see outer function
            (
                submission.as_volatile_mut().write_only(),
                completion.as_volatile_mut().write_only(),
            )
        }
    }

    /// Allocates a new command queue.
    ///
    /// This queue is only useable after the nvme controller has also created
    /// the completion and submission queue on the nvme device.
    ///
    /// # Saftey:
    /// * `doorbell_base` must be valid to write to for all queue doorbells up to `queue_id` while
    ///     this is alive.
    /// * Must not be called with the same `queue_id` as long as the resulting [CommandQueue] is
    ///     alive.
    /// * Caller ensures that all needed allocations on the [NVMEController] outlive this.
    /// * Caller must also ensure that the queue on the controller is disabled before dropping this.
    pub(super) unsafe fn allocate(
        queue_id: QueueIdentifier,
        submission_queue_size: u16,
        completion_queue_size: u16,
<<<<<<< HEAD
        doorbell_base: UntypedPtr,
        queue_doorbell_stride: isize,
        frame_allocator: &mut LockCellGuard<WasabiFrameAllocator<'static, Size4KiB>, L1>,
        page_allocator: &mut LockCellGuard<PageAllocator, L2>,
    ) -> Result<Self, NVMEControllerError>
    where
        L1: LockCellInternal<WasabiFrameAllocator<'static, Size4KiB>>,
        L2: LockCellInternal<PageAllocator>,
    {
=======
        doorbell_base: VirtAddr,
        queue_doorbell_stride: u64,
        frame_allocator: &mut WasabiFrameAllocator<'static, Size4KiB>,
        page_allocator: &mut PageAllocator,
    ) -> Result<Self, NVMEControllerError> {
>>>>>>> 84f1c569
        if submission_queue_size < 2 {
            return Err(NVMEControllerError::InvalidQueueSize(submission_queue_size));
        }
        if completion_queue_size < 2 {
            return Err(NVMEControllerError::InvalidQueueSize(completion_queue_size));
        }

        trace!("allocate Command Queue {queue_id:?}");

        let (sub_tail_doorbell, comp_head_doorbell) = unsafe {
            // Safety: see our safety
            CommandQueue::get_doorbells(doorbell_base, queue_doorbell_stride, queue_id)
        };

        let sub_memory_size = submission_queue_size as u64 * SUBMISSION_COMMAND_ENTRY_SIZE as u64;

        if sub_memory_size > Size4KiB::SIZE {
            todo_error!("command queue larger than 1 page");
            return Err(NVMEControllerError::InvalidQueueSize(submission_queue_size));
        }

        let comp_memory_size = completion_queue_size as u64 * COMPLETION_COMMAND_ENTRY_SIZE as u64;
        if comp_memory_size > Size4KiB::SIZE {
            todo_error!("command queue larger than 1 page");
            return Err(NVMEControllerError::InvalidQueueSize(completion_queue_size));
        }

        let sub_frame = frame_allocator.alloc().ok_or(MemError::OutOfMemory)?;
        let sub_page = page_allocator.allocate_page_4k()?;
        let submission_queue_paddr = sub_frame.start_address();
        let comp_frame = frame_allocator.alloc().ok_or(MemError::OutOfMemory)?;
        let comp_page = page_allocator.allocate_page_4k()?;
        let completion_queue_paddr = comp_frame.start_address();

        let queue_pt_flags = PageTableFlags::PRESENT
            | PageTableFlags::WRITABLE
            | PageTableFlags::NO_CACHE
            | PageTableFlags::NO_EXECUTE;

        let submission_queue_ptr;
        let completion_queue_ptr;

        unsafe {
            // Safety: we just allocated page and frame
            map_page!(
                sub_page,
                Size4KiB,
                queue_pt_flags,
                sub_frame,
                frame_allocator
            )?;

            // Safety: we just allocated page and frame
            map_page!(
                comp_page,
                Size4KiB,
                queue_pt_flags,
                comp_frame,
                frame_allocator
            )?;

            // Safety: we just mapped the page
            submission_queue_ptr = UntypedPtr::new_from_page(sub_page)
                .expect("Allocated page should never be the 0 page");

            submission_queue_ptr.write_bytes(0, sub_memory_size as usize);

            // Safety: we just mapped the page
            completion_queue_ptr = UntypedPtr::new_from_page(comp_page)
                .expect("Allocated page should never be the 0 page");
            completion_queue_ptr.write_bytes(0, comp_memory_size as usize);
        }

        Ok(Self {
            id: queue_id,
            submission_queue_size,
            submission_queue_paddr,
            submission_queue_ptr,
            completion_queue_size,
            completion_queue_paddr,
            completion_queue_ptr,
            submission_queue_tail_doorbell: sub_tail_doorbell,
            submission_queue_tail: 0,
            submission_queue_tail_local: WrappingValue::zero(submission_queue_size),
            submission_queue_head: 0,
            completion_queue_head_doorbell: comp_head_doorbell,
            completion_queue_head: WrappingValue::zero(completion_queue_size),
            completion_expected_phase: true,
            completions: VecDeque::new(),
            next_command_identifier: 0,
        })
    }

    /// The [QueueIdentifier] for this [CommandQueue]
    pub fn id(&self) -> QueueIdentifier {
        self.id
    }

    /// Submits a new [CommonCommand] to the [CommandQueue].
    ///
    /// Commands are only executed by the nvme device after [Self::flush] is called.
    /// if [Self::cancel_submissions] is called instead all submited commands since
    /// the last call to [Self::flush] will be ignored.
    pub fn submit(
        &mut self,
        mut command: CommonCommand,
    ) -> Result<CommandIdentifier, NVMEControllerError> {
        if self.is_full_for_submission() {
            let new_completions = self.poll_completions().some_new_entries;
            if !new_completions || self.is_full_for_submission() {
                return Err(NVMEControllerError::QueueFull);
            }
        }

        let identifier = CommandIdentifier(self.next_command_identifier);
        // TODO identifier should never be 0xffff as some functions use 0xffff in the completion
        // to refer to a general error that is not associated with any command
        self.next_command_identifier = self.next_command_identifier.wrapping_add(1);

        command.dword0.set_command_identifier(identifier);

        trace!("submit command({identifier:?}) to queue");

        let entry_slot_index = self.submission_queue_tail_local.value();
        self.submission_queue_tail_local += 1;

        let slot_vaddr = self
            .submission_queue_ptr
            .add(SUBMISSION_COMMAND_ENTRY_SIZE * entry_slot_index as usize)
            .as_ptr::<CommonCommand>();

        assert!(slot_vaddr.is_aligned());
        unsafe {
            // Safety: submission queue is properly mapped to allow write access
            slot_vaddr.write_volatile(command);
        }

        Ok(identifier)
    }

    /// Cancells all submissions since the last call to [Self::flush].
    pub fn cancel_submissions(&mut self) {
        debug!("Cancel submissions for queue {:?}", self.id);
        self.submission_queue_tail_local =
            WrappingValue::new(self.submission_queue_tail, self.submission_queue_size);
    }

    /// Notify the controller about any pending submission command entries
    pub fn flush(&mut self) {
        if !self.has_submissions_pending_flush() {
            warn!("no submissions pending");
            return;
        }

        trace!(
            "flush command queue by writting {:#x} to doorbell",
            self.submission_queue_tail_local.value()
        );

        self.submission_queue_tail_doorbell
            .write(self.submission_queue_tail_local.value() as u32);
        self.submission_queue_tail = self.submission_queue_tail_local.value();
    }

    /// returns `true` if this queue is full for submissions
    ///
    /// Check completions to advance the last read submission entry
    /// of the controller
    ///
    /// See: NVMe Base Spec: 3.3.1.5: Full Queue
    pub fn is_full_for_submission(&self) -> bool {
        self.submission_queue_head == (self.submission_queue_tail_local + 1).value()
    }

    /// returns `true` if there are no submission command entries pending
    ///
    /// See: NVMe Base Spec: 3.3.1.4: Empty Queue
    pub fn is_submissions_empty(&self) -> bool {
        self.submission_queue_head == self.submission_queue_tail_local.value()
    }

    /// returns `true` as long as there are submission in the queue
    /// that the controller has not been notified about.
    ///
    /// Use [CommandQueue::flush] to notify the controller about new
    /// entries and clear this flag.
    pub fn has_submissions_pending_flush(&self) -> bool {
        self.submission_queue_tail != self.submission_queue_tail_local.value()
    }

    /// Poll the controller for new completion entries.
    ///
    /// # Returns
    ///
    /// * Ok(true): if at least 1 entry was found and all entries were successfully
    ///         added to the completions list.
    /// * Ok(false): if no entries were found.
    /// * Err((true, CompletionPollError)):  at least 1 entry was found and successfully
    ///         added to the completions list, but 1 additional entry was found,
    ///         that could not be added to the completions list
    /// * Err((false, CompletionPollError)): No entires were found and added to the completions
    ///         list
    pub fn poll_completions(&mut self) -> PollCompletionsResult {
        let mut any_found = false;
        let mut error = None;
        loop {
            match self.poll_single_completion() {
                Ok(true) => {
                    any_found = true;
                    continue;
                }
                Ok(false) => break,
                Err(reason) => {
                    error = Some(reason);
                    break;
                }
            }
        }
        if any_found {
            // we found at least 1 entry, so inform the controller that about the
            // read entries
            self.completion_queue_head_doorbell
                .write(self.completion_queue_head.value() as u32);
        }

        PollCompletionsResult {
            some_new_entries: any_found,
            error_on_any_entry: error,
        }
    }

    /// poll the controller for a single new completion entry.
    ///
    /// this will upate the `submission_queue_head` and `completion_queu_head`,
    /// but not trigger the completion queue head doorbell.
    /// The caller is responsible for triggering the completion queue head
    /// doorbell instead by setting it to `completion_queue_head`.
    /// This will also flip `completion_expected_phase` when necessary.
    ///
    /// # Returns
    ///  
    /// ## `Ok(true)`
    ///
    /// if a new completion entry was found and successfully added to
    /// `completions`. In this case `submission_queue_head` and `completion_queue_head`
    /// are advanced.
    ///
    /// ## `Ok(false)`
    ///
    /// no new completion entry was found, this does not modify any state.
    ///
    /// ## `Err(CompletionPollError::IdentifierStillInUse)`
    ///
    /// a new completion entry was found, but the `completions` list still
    /// contains an entry with the same identifier.
    /// Only `submission_queue_head` is advanced. `completion_queue_head`
    /// and `completion_expected_phase` are left unchanged.
    fn poll_single_completion(&mut self) -> Result<bool, PollCompletionError> {
        let slot_ptr = self
            .completion_queue_ptr
            .add(COMPLETION_COMMAND_ENTRY_SIZE * self.completion_queue_head.value() as usize);
        let possible_completion: CommonCompletionEntry = unsafe {
            // Safety: completion queue is properly mapped for read access
            slot_ptr.as_volatile().read()
        };

        if possible_completion.status_and_phase.phase() != self.completion_expected_phase {
            // phase did not match, therefor this is the old completion entry
            return Ok(false);
        }

        // NOTE: It should be fine to keep using possible_completion after checking the phase.
        // For some reason qemu returns only a partial completion entry on first read.
        // It seems there is a race event in qemu or something.
        // We drop and read the completion again to ensure we don't encounter that race
        let _ = possible_completion;

        let completion: CommonCompletionEntry = unsafe {
            // Safety: completion queue is properly mapped for read access
            slot_ptr.as_volatile().read()
        };
        assert_eq!(
            completion.status_and_phase.phase(),
            self.completion_expected_phase
        );
        assert_eq!(
            self.id, completion.submission_queue_ident,
            "Submission queue mismatch on polled completion entry"
        );

        // it is fine to update the submission head, even if we can not yet store this completion
        // because this only indicates that the controller has read the submission
        // command, not that it is fully handled
        //
        // the controller ensures this is wrapped around to 0 when neccessary.
        self.submission_queue_head = completion.submission_queue_head;

        // binary search returns the index to insert at in the Err
        // if Ok the key is already in use, so we have to error
        //
        // we need to check this before incrementing the head index.
        // Otherwise this completion can never be read
        let Err(insert_at) = self
            .completions
            .binary_search_by_key(&completion.command_ident, |c| c.command_ident)
        else {
            return Err(PollCompletionError::IdentifierStillInUse(
                completion.command_ident,
            ));
        };

        trace!("Polled Completion entry({:?})", completion.command_ident);

        // TODO document why we increment here and not earlier
        self.completion_queue_head += 1;
        if self.completion_queue_head.value() == 0 {
            trace!("completion queue wrapping");
            self.completion_expected_phase = !self.completion_expected_phase;
        }

        self.completions.insert(insert_at, completion);

        Ok(true)
    }

    /// Iterate over all polled [CommonCompletionEntries](CommonCompletionEntry).
    ///
    /// New entries are only visible after [Self::poll_completions] was executed.
    pub fn iter_completions(&self) -> impl Iterator<Item = &CommonCompletionEntry> {
        self.completions.iter()
    }

    /// Iterate and drain all polled [CommonCompletionEntries](CommonCompletionEntry).
    ///
    /// New entries are only visible after [Self::poll_completions] was executed.
    pub fn drain_completions(&mut self) -> impl Iterator<Item = CommonCompletionEntry> + '_ {
        self.completions.drain(..)
    }

    /// clears all outstanding completions.
    ///
    /// This can lead to bugs if someone is still "waiting" for an completion entry that is dropped
    /// by this function call.
    pub(super) fn clear_completions(&mut self) {
        loop {
            let _ = self.drain_completions();
            let poll_result = self.poll_completions();
            assert!(
                poll_result.error_on_any_entry.is_none(),
                "We just cleard the completions, therefor there cant be an conflicting command ident"
            );
            if !poll_result.some_new_entries {
                break;
            }
        }
    }

    /// Wait until a [CommonCompletionEntry] for a specific command exists.
    pub fn wait_for(
        &mut self,
        ident: CommandIdentifier,
    ) -> Result<CommonCompletionEntry, PollCompletionError> {
        trace!("Waiting for {ident:?}");
        let get_if_exists = |completions: &mut VecDeque<CommonCompletionEntry>| {
            if let Ok(index) = completions.binary_search_by_key(&ident, |c| c.command_ident) {
                return Some(
                    completions
                        .remove(index)
                        .expect("index should be valid, we just checked for it"),
                );
            }
            return None;
        };
        if let Some(entry) = get_if_exists(&mut self.completions) {
            return Ok(entry);
        }

        loop {
            let poll_result = self.poll_completions();
            if poll_result.some_new_entries {
                if let Some(entry) = get_if_exists(&mut self.completions) {
                    return Ok(entry);
                }
                // entry not in the new completions, cointinue waiting
                spin_loop()
            } else {
                if let Some(err) = poll_result.error_on_any_entry {
                    return Err(err);
                }
                // no new entries, continue waiting
                spin_loop();
            }
        }
    }

    #[inline]
    pub fn submit_all<I: IntoIterator<Item = CommonCommand>>(
        &mut self,
        commands: I,
    ) -> Result<Vec<CommandIdentifier>, NVMEControllerError> {
        let commands = commands.into_iter();
        let mut idents = Vec::with_capacity(commands.size_hint().0);

        for command in commands {
            idents.push(self.submit(command)?);
        }

        Ok(idents)
    }

    #[inline]
    pub fn wait_for_all<I: IntoIterator<Item = CommandIdentifier>>(
        &mut self,
        idents: I,
    ) -> Result<Vec<CommonCompletionEntry>, (Vec<CommonCompletionEntry>, PollCompletionError)> {
        let idents = idents.into_iter();
        let mut completed = Vec::with_capacity(idents.size_hint().0);

        for ident in idents {
            match self.wait_for(ident) {
                Ok(entry) => completed.push(entry),
                Err(err) => return Err((completed, err)),
            }
        }

        Ok(completed)
    }
}

impl Drop for CommandQueue {
    fn drop(&mut self) {
        trace!("dropping command queue: {:?}", self.id);
        let sub_memory_size =
            self.submission_queue_size as u64 * SUBMISSION_COMMAND_ENTRY_SIZE as u64;
        assert!(sub_memory_size <= Size4KiB::SIZE);
        let sub_page = Page::<Size4KiB>::from_start_address(self.submission_queue_ptr.into())
            .expect("submission_queue_vaddr should be a page start");
        let sub_frame = PhysFrame::<Size4KiB>::from_start_address(self.submission_queue_paddr)
            .expect("submission_queue_paddr should be a frame start");

        let comp_memory_size =
            self.completion_queue_size as u64 * COMPLETION_COMMAND_ENTRY_SIZE as u64;
        assert!(comp_memory_size <= Size4KiB::SIZE);
        let comp_page = Page::<Size4KiB>::from_start_address(self.completion_queue_ptr.into())
            .expect("completion_queue_vaddr should be a page start");
        let comp_frame = PhysFrame::<Size4KiB>::from_start_address(self.completion_queue_paddr)
            .expect("completion_queue_paddr should be a frame start");

        let mut frame_allocator = WasabiFrameAllocator::<Size4KiB>::get_for_kernel().lock();
        let mut page_allocator = PageAllocator::get_kernel_allocator().lock();
        let mut page_table = KERNEL_PAGE_TABLE.lock();

        let (_, _, flush) = page_table
            .unmap(sub_page)
            .expect("failed to unmap submission queue page");
        flush.flush();
        let (_, _, flush) = page_table
            .unmap(comp_page)
            .expect("failed to unmap submission queue page");
        flush.flush();

        unsafe {
            // # Safety:
            //
            // frames are no longer used, because we hold the only references
            // directly into the queue.
            //
            // The queue won't write to the comp_frame, because of the safety guarantees of
            // [Self::allocate].
            frame_allocator.free(sub_frame);
            frame_allocator.free(comp_frame);

            // Safety: pages are no longer used, because we hold the only references
            // directly into the queue
            page_allocator.free_page(sub_page);
            page_allocator.free_page(comp_page);
        }
    }
}

/// The return type used by [CommandQueue::poll_completions].
pub struct PollCompletionsResult {
    /// If `true` there is at least 1 new completion entry that was found.
    pub some_new_entries: bool,
    /// If `Some` then at least polling failed for at least 1 entry, meaning
    /// that an entry was found, but it is not yet possible to store it in the
    /// completions list (see [CompletionPollError]).
    /// It is possible that other entries were polled successfully.
    pub error_on_any_entry: Option<PollCompletionError>,
}

#[allow(missing_docs)]
#[derive(Error, Debug, PartialEq, Eq, Clone)]
pub enum PollCompletionError {
    #[error("Failed to poll command, because the identifier {0:#x} is still active!")]
    IdentifierStillInUse(CommandIdentifier),
}<|MERGE_RESOLUTION|>--- conflicted
+++ resolved
@@ -196,23 +196,11 @@
         queue_id: QueueIdentifier,
         submission_queue_size: u16,
         completion_queue_size: u16,
-<<<<<<< HEAD
         doorbell_base: UntypedPtr,
         queue_doorbell_stride: isize,
-        frame_allocator: &mut LockCellGuard<WasabiFrameAllocator<'static, Size4KiB>, L1>,
-        page_allocator: &mut LockCellGuard<PageAllocator, L2>,
-    ) -> Result<Self, NVMEControllerError>
-    where
-        L1: LockCellInternal<WasabiFrameAllocator<'static, Size4KiB>>,
-        L2: LockCellInternal<PageAllocator>,
-    {
-=======
-        doorbell_base: VirtAddr,
-        queue_doorbell_stride: u64,
         frame_allocator: &mut WasabiFrameAllocator<'static, Size4KiB>,
         page_allocator: &mut PageAllocator,
     ) -> Result<Self, NVMEControllerError> {
->>>>>>> 84f1c569
         if submission_queue_size < 2 {
             return Err(NVMEControllerError::InvalidQueueSize(submission_queue_size));
         }
